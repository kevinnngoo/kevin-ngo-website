--- conflicted
+++ resolved
@@ -53,11 +53,6 @@
     const from = new Date();
     from.setFullYear(from.getFullYear() - 1);
 
-<<<<<<< HEAD
-    console.log(`GitHub API Debug - Date range: ${from.toISOString()} to ${to.toISOString()}`);
-
-=======
->>>>>>> 5b10576a
     const response = await fetch('https://api.github.com/graphql', {
       method: 'POST',
       headers: {
